<?php

namespace Tinderbox\ClickhouseBuilder\Query;

use function MongoDB\is_string_array;
use Tinderbox\ClickhouseBuilder\Exceptions\GrammarException;
use Tinderbox\ClickhouseBuilder\Query\Enums\Format;
use Tinderbox\ClickhouseBuilder\Query\Traits\ColumnsComponentCompiler;
use Tinderbox\ClickhouseBuilder\Query\Traits\FormatComponentCompiler;
use Tinderbox\ClickhouseBuilder\Query\Traits\FromComponentCompiler;
use Tinderbox\ClickhouseBuilder\Query\Traits\GroupsComponentCompiler;
use Tinderbox\ClickhouseBuilder\Query\Traits\HavingsComponentCompiler;
use Tinderbox\ClickhouseBuilder\Query\Traits\ArrayJoinComponentCompiler;
use Tinderbox\ClickhouseBuilder\Query\Traits\JoinComponentCompiler;
use Tinderbox\ClickhouseBuilder\Query\Traits\LimitByComponentCompiler;
use Tinderbox\ClickhouseBuilder\Query\Traits\LimitComponentCompiler;
use Tinderbox\ClickhouseBuilder\Query\Traits\OrdersComponentCompiler;
use Tinderbox\ClickhouseBuilder\Query\Traits\PreWheresComponentCompiler;
use Tinderbox\ClickhouseBuilder\Query\Traits\SampleComponentCompiler;
use Tinderbox\ClickhouseBuilder\Query\Traits\SelectDictGetUInt64;
use Tinderbox\ClickhouseBuilder\Query\Traits\TupleCompiler;
use Tinderbox\ClickhouseBuilder\Query\Traits\TwoElementsLogicExpressionsCompiler;
use Tinderbox\ClickhouseBuilder\Query\Traits\UnionsComponentCompiler;
use Tinderbox\ClickhouseBuilder\Query\Traits\WheresComponentCompiler;
use Tinderbox\ClickhouseBuilder\Query\Traits\WithTotalComponentCompiler;

class Grammar
{
    use ColumnsComponentCompiler,
        FromComponentCompiler,
        ArrayJoinComponentCompiler,
        JoinComponentCompiler,
        TwoElementsLogicExpressionsCompiler,
        WheresComponentCompiler,
        PreWheresComponentCompiler,
        HavingsComponentCompiler,
        SampleComponentCompiler,
        GroupsComponentCompiler,
        OrdersComponentCompiler,
        LimitComponentCompiler,
        LimitByComponentCompiler,
        UnionsComponentCompiler,
        FormatComponentCompiler,
<<<<<<< HEAD
        SelectDictGetUInt64,
=======
        WithTotalComponentCompiler,
>>>>>>> 6d67d093
        TupleCompiler;

    protected $selectComponents = [
        'columns',
        'from',
        'sample',
        'arrayJoin',
        'join',
        'prewheres',
        'wheres',
        'groups',
        'withTotal',
        'havings',
        'orders',
        'limitBy',
        'limit',
        'unions',
        'format',
    ];

    /**
     * Compiles select query.
     *
     * @param BaseBuilder $query
     *
     * @return string
     */
    public function compileSelect(BaseBuilder $query)
    {
        if (empty($query->getColumns())) {
            $query->select();
        }

        $sql = [];

        foreach ($this->selectComponents as $component) {
            $compileMethod = 'compile'.ucfirst($component).'Component';
            $component = 'get'.ucfirst($component);

            if (!is_null($query->$component()) && !empty($query->$component())) {
                $sql[$component] = $this->$compileMethod($query, $query->$component());
            }
        }


        return trim('SELECT '.trim(implode(' ', $sql)));
    }

    /**
     * Compile insert query for values.
     *
     * @param BaseBuilder $query
     * @param             $values
     *
     * @throws GrammarException
     *
     * @return string
     */
    public function compileInsert(BaseBuilder $query, $values) : string
    {
        $result = [];

        $from = $query->getFrom();

        if (is_null($from)) {
            throw GrammarException::missedTableForInsert();
        }

        $table = $this->wrap($from->getTable());

        if (is_null($table)) {
            throw GrammarException::missedTableForInsert();
        }

        $columns = array_map(function ($col) {
            return is_string($col) ? new Identifier($col) : null;
        }, array_keys($values[0]));

        $columns = array_filter($columns);

        $columns = $this->compileTuple(new Tuple($columns));

        $result[] = "INSERT INTO {$table}";

        if ($columns !== '') {
            $result[] = "({$columns})";
        }

        $result[] = 'FORMAT '.($query->getFormat() ?? Format::VALUES);

        // glue together all the values
        $result[] = implode(', ', array_map(function (array $columns) {
            $placeholders = array_map(function ($columnValue) {
                // if inserted value is Array
                if (is_array($columnValue)) {
                    return sprintf(
                        '[%s]',
                        implode(', ', array_fill(0, count($columnValue), '?'))
                    );
                }
                return '?';
            }, $columns);

            return sprintf('(%s)', implode(', ', $placeholders));
        }, $values));

        return implode(' ', $result);
    }

    /**
     * Convert value in literal.
     *
     * @param string|Expression|Identifier|array $value
     *
     * @return string|array|null|int
     */
    public function wrap($value)
    {
        if ($value instanceof Expression) {
            return $value->getValue();
        } elseif (is_array($value)) {
            return array_map([$this, 'wrap'], $value);
        } elseif (is_string($value)) {
            return "'{$value}'";
        } elseif ($value instanceof Identifier) {
            $value = (string) $value;

            if (strpos(strtolower($value), '.') !== false) {
                return implode('.', array_map(function ($element) {
                    return $this->wrap(new Identifier($element));
                }, array_map('trim', preg_split('/\./', $value))));
            }

            if (strpos(strtolower($value), ' as ') !== false) {
                list($value, $alias) = array_map('trim', preg_split('/\s+as\s+/i', $value));

                $value = $this->wrap(new Identifier($value));
                $alias = $this->wrap(new Identifier($alias));

                $value = "$value AS $alias";

                return $value;
            }

            if ($value === '*') {
                return $value;
            }

            return '`'.str_replace('`', '``', $value).'`';
        } elseif (is_numeric($value)) {
            return $value;
        } else {
            return;
        }
    }
}<|MERGE_RESOLUTION|>--- conflicted
+++ resolved
@@ -41,12 +41,10 @@
         LimitByComponentCompiler,
         UnionsComponentCompiler,
         FormatComponentCompiler,
-<<<<<<< HEAD
         SelectDictGetUInt64,
-=======
         WithTotalComponentCompiler,
->>>>>>> 6d67d093
         TupleCompiler;
+
 
     protected $selectComponents = [
         'columns',
